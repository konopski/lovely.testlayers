##############################################################################
#
# Copyright 2011,2013 Andreas Motl
#
# Licensed under the Apache License, Version 2.0 (the "License");
# you may not use this file except in compliance with the License.
# You may obtain a copy of the License at
#
#     http://www.apache.org/licenses/LICENSE-2.0
#
# Unless required by applicable law or agreed to in writing, software
# distributed under the License is distributed on an "AS IS" BASIS,
# WITHOUT WARRANTIES OR CONDITIONS OF ANY KIND, either express or implied.
# See the License for the specific language governing permissions and
# limitations under the License.
#
##############################################################################

"""
``lovely.testlayers.mongodb``

Various flavors of test layers for MongoDB:

- The ``MongoLayer`` starts and stops a single MongoDB instance.
- The ``MongoMasterSlaveLayer`` starts and stops multiple MongoDB
  instances and configures a master-slave connection between them.
- The ``MongoReplicaSetLayer`` starts and stops multiple MongoDB
  instances and configures a replica set between them.
- The ``MongoShardingLayer`` starts and stops multiple MongoDB instances as
  well as a ``mongos`` instance and configures sharding between them. [TODO]
"""

import os
import time
import shutil
import logging
from layer import WorkDirectoryLayer, CascadedLayer
from server import ServerLayer


# setup logging
class NonDuplicateLogFilter(logging.Filter):

    def __init__(self):
        self.last_message = None

    def filter(self, record):
        outcome = self.last_message != record.msg
        self.last_message = record.msg
        return outcome


console = logging.StreamHandler()
console.setFormatter(
    logging.Formatter('%(name)-12s: %(levelname)-8s %(message)s'))
logger = logging.getLogger(__name__)
logger.addHandler(console)
logger.addFilter(NonDuplicateLogFilter())
logger.setLevel(logging.INFO)


class MongoLayer(WorkDirectoryLayer, ServerLayer):
    """
    Encapsulates controlling a single MongoDB instance.
    """

    __bases__ = ()

    def __init__(self, name, mongod_bin = None,
                    hostname = 'localhost', storage_port = 37017,
                    cleanup = True, extra_options = None):
        """
        Settings for ``MongoLayer``

        :name: (required)
            The first and only positional argument is the layer name

        :mongod_bin:
            The path to ``mongod``, defaults to ``mongod``

        :hostname:
            The hostname to be used for:
                - adding MongoDB nodes to the cluster
                - connecting to a MongoDB node from Python
            Defaults to ``localhost``

        :storage_port:
            On which port MongoDB should listen, defaults to ``37017``
            which is the MongoDB standard port + 1000

        :cleanup:
            Whether to erase the workspace directory on initialization,
            defaults to ``True``

        :extra_options:
            Additional command line options to be passed to ``mongod``,
            defaults to empty dictionary
        """
        self.__name__ = name
        self.mongod_bin = mongod_bin
        self.hostname = hostname
        self.storage_port = storage_port
        self.console_port = storage_port + 1000
        self.directories = ('var', 'run', 'log')
        self.cleanup = cleanup
        self.extra_options = extra_options or {}

        self.setup_workdirectory()
        logger.info('Initializing MongoLayer on port=%s, workingdir=%s' %
            (self.storage_port, self.workingdir))
        self.setup_server()

    def setup_workdirectory(self):
        self.wdNameSpecific = False
        self.setUpWD()
        self.workingdir = self.wdPath(self.__name__)
        # TODO:
        # maybe differentiate between cleaning up the working directory
        # on startup versus cleaning it up on teardown
        self._workspace_cleanup()
        self._workspace_create()

    def setup_server(self):
        ServerLayer.__init__(self, self.__name__)
        self.log_file = os.path.join(self.log, 'mongodb.log')
        self.pid_file = os.path.join(self.run, 'mongodb.pid')
        self.lock_file = os.path.join(self.var, 'mongod.lock')
        self.mongod_bin = self.mongod_bin or 'mongod'

        # compute mongod arguments
        self.default_options = {
            'port': self.storage_port,
            'dbpath': self.var,
            'pidfilepath': self.pid_file,
            'logpath': self.log_file,
            'rest': True,
            'noprealloc': True,
            'smallfiles': True,
        }
        all_options = {}
        all_options.update(self.default_options)
        all_options.update(self.extra_options)

        # compute "self.start_cmd"
        arguments_string = self._serialize_arguments(all_options)
        self.start_cmd = '{0} {1}'.format(self.mongod_bin, arguments_string)
        logger.debug('start_cmd=%s' % self.start_cmd)

        # compute "self.servers"
        self.servers = [
            (self.hostname, self.storage_port),
            (self.hostname, self.console_port),
        ]

    def start(self):
        """
        Propagates start operation to ``ServerLayer``.
        Beforehand, brutally removes pid- and lock-files
        to be graceful if the last shutdown went wrong.
        """
        os.path.exists(self.pid_file) and os.unlink(self.pid_file)
        os.path.exists(self.lock_file) and os.unlink(self.lock_file)
        ServerLayer.start(self)

    def stop_acme(self):
        """
        TODO: maybe use "admin.command('shutdown')"
        instead of just killing the server process?
        """
        pass

    def _workspace_cleanup(self, force=False):
        """
        Removes the MongoDB "home" aka. workspace directory.
        """
        if self.cleanup or force:
            logger.info('Removing workspace directory "%s"' % self.workingdir)
            os.path.exists(self.workingdir) and shutil.rmtree(self.workingdir)

    def _workspace_create(self):
        """
        Creates the MongoDB "home" aka. workspace directory
        and desired subdirectories.
        """
        os.path.exists(self.workingdir) or os.mkdir(self.workingdir)
        for subdir_name in self.directories:
            subdir = self.wdPath(self.__name__, subdir_name)
            if not os.path.exists(subdir):
                os.mkdir(subdir)
            setattr(self, subdir_name, subdir)

    def _serialize_arguments(self, arguments):
        """
        Helper function to serialize a dictionary of
        commandline arguments into a string.
        """
        argument_list = []
        for key, value in arguments.iteritems():
<<<<<<< HEAD
            if value is None or value is True:
=======
            if value is None or value == False:
                continue
            elif value == True:
>>>>>>> 7c12bb9a
                argument_item = '--%s' % key
            else:
                argument_item = '--%s="%s"' % (key, value)
            argument_list.append(argument_item)
        return ' '.join(argument_list)

    def tearDown(self):
        """
        Tear down the test layer. Remove the working directory.
        """
        ServerLayer.tearDown(self)
        # TODO:
        # maybe differentiate between cleaning up the working directory
        # on startup versus cleaning it up on teardown
        self._workspace_cleanup()

class MongoMultiNodeLayer(CascadedLayer):

    def __init__(self, name,
            mongod_bin = None,
            hostname = 'localhost', storage_port_base = None,
            count = 0, cleanup = True):
        """
        Base class.

        Configure multiple ``MongoLayer`` into this ``CascadedLayer``.

        :name: (required)
            The first and only positional argument is the layer name

        :mongod_bin:
            The path to ``mongod``, defaults to ``mongod``

        :hostname:
            The hostname to be used for:
                - adding MongoDB nodes to the cluster
                - connecting to a MongoDB node from Python
            Defaults to ``localhost``

        :storage_port_base:
            At which port to start. Will start multiple instances on
            consecutive ports, starting with this value

        :count:
            How many MongoDB nodes to start

        :cleanup:
            Whether to erase the workspace directory on initialization,
            defaults to ``True``
        """
        self.name = name
        self.mongod_bin = mongod_bin
        self.hostname = hostname
        self.storage_port_base = storage_port_base
        self.count = count
        self.cleanup = cleanup
        self.layers = []

        logger.info('Initializing %s with layer_options=%s' %
            (self.__class__.__name__, list(self.layer_options)))
        self.create_layers()
        CascadedLayer.__init__(self, name, *self.layers)

    @property
    def layer_options(self):
        """
        Generator which computes and emits informational
        (layer_name, storage_port) tuples for each MongoDB node.
        """
        for i in range(self.count):
            layer_name = '%s.%s' % (self.name, i + 1)
            storage_port = self.storage_port_base + i
            yield layer_name, storage_port

    @property
    def storage_ports(self):
        """
        Returns list of configured storage ports.
        """
        return [storage_port for _, storage_port in self.layer_options]

    def get_opcounters(self):
        """
        doctest convenience function to retrieve ``opcounters`` from
        ``serverStatus`` for each configured node, aggregate the results
        and compute some custom counters on them.
        The purpose is to prove that the ``write`` operations are dispatched
        to the ``PRIMARY``, while the ``read`` operations are dispatched to
        the ``SECONDARIES``.
        """
        from pymongo import Connection
        stats = {
            'custom': {},
            'hosts': {},
        }
        for port in self.storage_ports:
            host = '{0}:{1}'.format(self.hostname, port)
            mongo_conn = Connection(host, safe = True)
            status = mongo_conn.admin.command('serverStatus')
            mongo_conn.disconnect()

            # get all opcounters
            info = status.get('opcounters')

            # whether the current host is a PRIMARY or a SECONDARY
            ismaster = status.get('repl', {}).get('ismaster', False)

            # record all opcounter data by host
            stats['hosts'][host] = info

            # record custom counters:
            # - how many inserts are done on the PRIMARY
            # - how many queries are routed to all SECONDARIES
            stats['custom'].setdefault('primary.insert', 0)
            stats['custom'].setdefault('secondary.query', 0)
            if ismaster:
                stats['custom']['primary.insert'] += info['insert']
            else:
                stats['custom']['secondary.query'] += info['query']

        return stats


class MongoMasterSlaveLayer(MongoMultiNodeLayer):

    def __init__(self, name,
            mongod_bin = None,
            hostname = 'localhost', storage_port_base = 37020,
            count = 3, cleanup = True):
        """
        Make a ``MongoMasterSlaveLayer`` from a ``MongoMultiNodeLayer``

        :name: (required)
            The first and only positional argument is the layer name.

        :mongod_bin:
            The path to ``mongod``, defaults to ``mongod``

        :hostname:
            The hostname to be used for:
                - adding MongoDB nodes to the cluster
                - connecting to a MongoDB node from Python
            Defaults to ``localhost``

        :storage_port_base:
            At which port to start. Will start multiple instances on
            consecutive ports, starting with this value.
            Defaults to ``37020``

        :count:
            How many MongoDB nodes to start, defaults to ``3``.

        :cleanup:
            Whether to erase the workspace directory on initialization,
            defaults to ``True``.
        """
        self.master_port = storage_port_base
        MongoMultiNodeLayer.__init__(self, name,
            mongod_bin = mongod_bin,
            hostname = hostname, storage_port_base = storage_port_base,
            count = count, cleanup = cleanup)

    def create_layers(self):
        """
        Populate ``self.layers`` with all sub layers:
        One for each configured MongoDB node
        to be part of the master/slave setup.
        """

        # layers for multiple MongoDB nodes
        for number, (layer_name, storage_port) in enumerate(self.layer_options):
            if number == 0:
                extra_options = {'master': True}
            else:
                master = '{0}:{1}'.format(self.hostname, str(self.master_port))
                extra_options = {
                    'slave': True,
                    'source': master,
                    'slavedelay': 0
                }
            mongo = MongoLayer(layer_name,
                mongod_bin = self.mongod_bin, storage_port = storage_port,
                cleanup = self.cleanup, extra_options = extra_options)
            self.layers.append(mongo)


class MongoReplicaSetLayer(MongoMultiNodeLayer):

    def __init__(self, name,
            mongod_bin = None,
            hostname = 'localhost', storage_port_base = 37030,
            count = 3, cleanup = True, replicaset_name = None):
        """
        Make a ``MongoReplicaSetLayer`` from a ``MongoMultiNodeLayer``

        :name: (required)
            The first and only positional argument is the layer name.

        :mongod_bin:
            The path to ``mongod``, defaults to ``mongod``

        :hostname:
            The hostname to be used for:
                - adding MongoDB nodes to the cluster
                - connecting to a MongoDB node from Python
            Defaults to ``localhost``

        :storage_port_base:
            At which port to start. Will start multiple instances on
            consecutive ports, starting with this value.
            Defaults to ``37030``

        :count:
            How many MongoDB nodes to start, defaults to ``3``

        :cleanup:
            Whether to erase the workspace directory on initialization,
            defaults to ``True``

        :replicaset_name:
            Which name to use for the replica set. Defaults to the layer name.
        """
        self.replicaset_name = replicaset_name or name
        MongoMultiNodeLayer.__init__(self, name,
            mongod_bin = mongod_bin,
            hostname = hostname, storage_port_base = storage_port_base,
            count = count, cleanup = cleanup)

    def create_layers(self):
        """
        Populate ``self.layers`` with all sub layers:
        - One for each configured MongoDB node to be part of the replica set.
        - An additional one for establishing the replica set.
        """

        # layers for multiple MongoDB nodes
        for layer_name, storage_port in self.layer_options:
            extra_options = {
                'replSet': self._get_replset_option(exclude=storage_port)
            }
            mongo = MongoLayer(layer_name,
                mongod_bin = self.mongod_bin, storage_port = storage_port,
                cleanup = self.cleanup, extra_options = extra_options)
            self.layers.append(mongo)

        # final layer for establishing the replica set which will be set up
        # when all nodes have booted
        # hint:
        # use the MongoDB instance booted most recently for inquiry, because
        # this one can reach the other - previously booted - nodes immediately
        self.layers.append(
            MongoReplicaSetInitLayer(self.name + '.init', self.replicaset_name,
                self.storage_ports))

    def _get_replset_option(self, exclude=None):
        """
        Helper function to compute value of the ``--replSet``
        command line option for ``mongod``.
        Format:
        ``<replicasetname>/<hostname1:port1>,<hostname2:port2>,<hostname3:port3>``
        """
        nodelist = []
        for _, storage_port in self.layer_options:
            if storage_port != exclude:
                address = '{0}:{1}'.format(self.hostname, str(storage_port))
                nodelist.append(address)
        return '%s/%s' % (self.replicaset_name, ','.join(nodelist))


class MongoReplicasetInitError(Exception):
    pass


class MongoReplicasetNodenameError(Exception):
    pass


class MongoReplicaSetInitLayer(object):
    """
    A helper layer for establishing the replica set:
        - Periodically checks ``replSetGetStatus``
        - Waits until all nodes are up
        - Runs ``replSetInitiate`` if necessary
        - Waits until
            - replica set initialization took place
            - all cluster nodes established their roles (PRIMARY|SECONDARY)
    """

    __bases__ = ()

    def __init__(self, name, replicaset_name, ports,
            timeout = 60, hostname='localhost'):
        """
        :name: (required)
            The first and only positional argument is the layer name

        :hostname:
            The hostname to be used for:
                - adding MongoDB nodes to the cluster
                - connecting to a MongoDB node from Python
            Defaults to ``localhost``

        :port:
            The port to which node to connect for querying and controlling

        :timeout:
            How long to wait for the replica set to be established,
            defaults to ``60`` seconds
        """
        self.__name__ = name
        self.replicaset_name = replicaset_name
        self.ports = ports
        self.timeout = timeout
        self.hostname = hostname
        self.starttime = 0
        logger.info('Initializing MongoReplicaSetInitLayer')

    def setUp(self):
        """
        Set up the test layer.
        """
        self.replicaset_boot()

    def tearDown(self):
        """
        Tear down the test layer. Nothing to do here, we don't
        actually want to break the replica set in any way.
        """
        pass

    def replicaset_boot(self):
        """
        Waits for the replica set to be established by
        periodically checking the replica set status.
        Also accounts for timeout.
        """

        logger.info('Waiting for replica set to be fully initialized, ' +
                    'this might take up to one minute.')
        # wait for nodes to settle, damn timing-issues
        time.sleep(3)

        self.starttime = time.time()

        if not self.replicaset_initiate():
            msg = 'Could not initiate the replica set'
            logger.error(msg)
            raise MongoReplicasetInitError(msg)

        while not self.replicaset_ready:
            self.check_timeout()
            time.sleep(1)
        logger.info('Replica set ready!')

    def check_timeout(self):
        """
        Raise an exception if the timeout takes place.
        """
        now = time.time()
        if now - self.starttime >= self.timeout:
            msg = 'Error while initializing the replica set (timed out)'
            logger.error(msg)
            raise MongoReplicasetInitError(msg)

    def replicaset_initiate(self):
        """
        call replSetInitiate on one of the nodes of our replicaset in spe
        providing all the other nodes as options
        """
        from pymongo import Connection
        host = '{0}:{1}'.format(self.hostname, self.ports[-1])
        logger.info("Initiating replica set '{0}'".format(
            self.replicaset_name))

        command = 'replSetInitiate'

        try:
            mongo_conn = Connection(host, safe=True)
            # we are not interested in eventual errors
            status = mongo_conn.admin.command('replSetGetStatus', check=False)
            if status.get("set") == self.replicaset_name:
                if status.get("myState") in (1, 2) and \
                    len(status.get("members", [])) == len(self.ports):

                    logger.info("Replica set already initiated")
                    #logger.info(status)
                    return True
                else:
                    #logger.info(status)
                    return False

            result = mongo_conn.admin.command(
                command, self.replicaset_initiate_options())
            if result.get("ok") == 1.0:
                logger.info(
                    "Initiated replica set: '{0}'".format(result.get("info")))
                return True
            else:
                logger.warning(
                    "Could not initiate replica set, result={0}".format(result))

        except Exception, msg:
            logger.error(
                "Could not initiate replica set, exception is '{0}'".format(msg))

        return False

    def replicaset_initiate_options(self):
        options = {
            "_id": self.replicaset_name,
            "members": [],
        }
        for port in self.ports:
            options["members"].append({
                '_id': port - self.ports[0],
                'host': '{0}:{1}'.format(self.hostname, port),
            })
        logger.debug(options)
        return options

    @property
    def replicaset_ready(self):
        """
        State machine logic which tracks the boot process
        of a MongoDB multi-node/replica-set cluster.
        Inquires MongoDB using ``replSetGetStatus`` and checks responses.
        Returns ``True`` if replica set is fully established.
        """

        from pymongo import Connection
        from pymongo.errors import OperationFailure
        host = '{0}:{1}'.format(self.hostname, self.ports[-1])
        mongo_conn = Connection(host, safe = True)

        try:
            result = mongo_conn.admin.command('replSetGetStatus', check=False)
            startup_status = result.get('startupStatus')
            replset_name = result.get('set')
        except OperationFailure, msg:
            logger.error(msg)
            return False

        success = False

        # cluster is still booting
        if startup_status:
            logger.info("startup_status=%s %s" %
                (startup_status, result.get('errmsg')))

        # replica set is initiated, check that all member
        # nodes established their roles (PRIMARY|SECONDARY)
        elif replset_name:
            member_states = [member.get('stateStr')
                                for member in result.get('members')]
            logger.info(
                'name={replset_name}, nodes={member_states}'.format(**locals()))
            logger.debug(
                '{0} of {1} nodes are up'.format(
                    len(member_states), len(self.ports)))

            primary_up = 'PRIMARY' in member_states
            secondaries_up = all(map(
                lambda x: x in ('PRIMARY', 'SECONDARY'), member_states))

            all_up = len(self.ports) == len(member_states)

            success = primary_up and secondaries_up and all_up

        mongo_conn.disconnect()
        return success<|MERGE_RESOLUTION|>--- conflicted
+++ resolved
@@ -196,13 +196,9 @@
         """
         argument_list = []
         for key, value in arguments.iteritems():
-<<<<<<< HEAD
-            if value is None or value is True:
-=======
-            if value is None or value == False:
+            if not value:
                 continue
-            elif value == True:
->>>>>>> 7c12bb9a
+            elif value is True:
                 argument_item = '--%s' % key
             else:
                 argument_item = '--%s="%s"' % (key, value)
@@ -218,6 +214,7 @@
         # maybe differentiate between cleaning up the working directory
         # on startup versus cleaning it up on teardown
         self._workspace_cleanup()
+
 
 class MongoMultiNodeLayer(CascadedLayer):
 
